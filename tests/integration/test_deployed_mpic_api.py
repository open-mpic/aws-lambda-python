import json
import sys
import pytest

from pydantic import TypeAdapter

<<<<<<< HEAD
from open_mpic_core.common_domain.check_parameters import (
    CaaCheckParameters,
    DcvWebsiteChangeValidationDetails,
    DcvAcmeDns01ValidationDetails,
    DcvAcmeHttp01ValidationDetails,
    DcvDnsChangeValidationDetails,
)
from open_mpic_core.common_domain.check_parameters import DcvCheckParameters
from open_mpic_core.common_domain.enum.certificate_type import CertificateType
from open_mpic_core.common_domain.enum.check_type import CheckType
from open_mpic_core.common_domain.enum.dns_record_type import DnsRecordType
from open_mpic_core.mpic_coordinator.domain.mpic_request import MpicCaaRequest
from open_mpic_core.mpic_coordinator.domain.mpic_request import MpicDcvRequest
from open_mpic_core.mpic_coordinator.domain.mpic_orchestration_parameters import MpicRequestOrchestrationParameters
=======
from open_mpic_core import (
    CaaCheckParameters,
    DcvWebsiteChangeValidationDetails,
    DcvAcmeDns01ValidationDetails,
    DcvDnsChangeValidationDetails,
)
from open_mpic_core import DcvCheckParameters
from open_mpic_core import CertificateType, CheckType, DnsRecordType
from open_mpic_core import MpicCaaRequest, MpicDcvRequest, MpicResponse
from open_mpic_core import MpicRequestOrchestrationParameters
from open_mpic_core import MpicRequestValidationMessages
>>>>>>> c85eeb10

import testing_api_client


MPIC_REQUEST_PATH = "/mpic"


# noinspection PyMethodMayBeStatic
@pytest.mark.integration
class TestDeployedMpicApi:
    @classmethod
    def setup_class(cls):
        cls.mpic_response_adapter = TypeAdapter(MpicResponse)

    @pytest.fixture(scope="class")
    def api_client(self):
        with pytest.MonkeyPatch.context() as class_scoped_monkeypatch:
            # blank out argv except first param; arg parser doesn't expect pytest args
            class_scoped_monkeypatch.setattr(sys, "argv", sys.argv[:1])
            api_client = testing_api_client.TestingApiClient()
            yield api_client
            api_client.close()

    def api_should_return_200_and_passed_corroboration_given_successful_caa_check(self, api_client):
        request = MpicCaaRequest(
            domain_or_ip_target="example.com",
            orchestration_parameters=MpicRequestOrchestrationParameters(perspective_count=3, quorum_count=2),
            caa_check_parameters=CaaCheckParameters(
                certificate_type=CertificateType.TLS_SERVER, caa_domains=["mozilla.com"]
            ),
        )

        print("\nRequest:\n", json.dumps(request.model_dump(), indent=4))  # pretty print request body
        response = api_client.post(MPIC_REQUEST_PATH, json.dumps(request.model_dump()))
        # response_body_as_json = response.json()
        assert response.status_code == 200
        # assert response body has a list of perspectives with length 2, and each element has response code 200
        mpic_response = self.mpic_response_adapter.validate_json(response.text)
        print("\nResponse:\n", json.dumps(mpic_response.model_dump(), indent=4))  # pretty print response body
        assert mpic_response.is_valid is True
        perspectives_list = mpic_response.perspectives
        assert len(perspectives_list) == request.orchestration_parameters.perspective_count
        assert (
            len(list(filter(lambda perspective: perspective.check_type == CheckType.CAA, perspectives_list)))
            == request.orchestration_parameters.perspective_count
        )

    # fmt: off
    @pytest.mark.parametrize('domain_or_ip_target, purpose_of_test, is_wildcard_domain', [
        ('empty.basic.caatestsuite.com', 'Tests handling of 0 issue ";"', False),
        ('deny.basic.caatestsuite.com', 'Tests handling of 0 issue "caatestsuite.com"', False),
        ('uppercase-deny.basic.caatestsuite.com', 'Tests handling of uppercase issue tag (0 ISSUE "caatestsuite.com")', False),
        ('mixedcase-deny.basic.caatestsuite.com', 'Tests handling of mixed case issue tag (0 IsSuE "caatestsuite.com")', False),
        ('big.basic.caatestsuite.com', 'Tests handling of gigantic (1001) CAA record set (0 issue "caatestsuite.com")', False),
        ('critical1.basic.caatestsuite.com', 'Tests handling of unknown critical property (128 caatestsuitedummyproperty "test")', False),
        ('critical2.basic.caatestsuite.com', 'Tests handling of unknown critical property with another flag (130)', False),
        ('sub1.deny.basic.caatestsuite.com', 'Tests basic tree climbing when CAA record is at parent domain', False),
        ('sub2.sub1.deny.basic.caatestsuite.com', 'Tests tree climbing when CAA record is at grandparent domain', False),
        ('deny.basic.caatestsuite.com', 'Tests handling of issue property for a wildcard domain', True),
        ('deny-wild.basic.caatestsuite.com', 'Tests handling of issuewild for a wildcard domain', True),
        ('cname-deny.basic.caatestsuite.com', 'Tests handling of CNAME, where CAA record is at CNAME target', False),
        ('cname-cname-deny.basic.caatestsuite.com', 'Tests handling of CNAME chain, where CAA record is at ultimate target', False),
        ('sub1.cname-deny.basic.caatestsuite.com', 'Tests handling of CNAME, where parent is CNAME and CAA record is at target', False),
        ('deny.permit.basic.caatestsuite.com', 'Tests rejection when parent name contains a permissible CAA record set', False),
        ('ipv6only.caatestsuite.com', 'Tests handling of record at IPv6-only authoritative name server', False),
        #('expired.caatestsuite-dnssec.com', 'Tests rejection when expired DNSSEC signatures', False), # DNSSEC SHOULD be enabled in production but is not a current requirement for MPIC
        #('missing.caatestsuite-dnssec.com', 'Tests rejection when missing DNSSEC signatures', False), # DNSSEC SHOULD be enabled in production but is not a current requirement for MPIC
        ('blackhole.caatestsuite-dnssec.com', 'Tests rejection when DNSSEC chain goes to non-responsive server', False),
        ('servfail.caatestsuite-dnssec.com', 'Tests rejection when DNSSEC chain goes to server returning SERVFAIL', False),
        ('refused.caatestsuite-dnssec.com', 'Tests rejection when DNSSEC chain goes to server returning REFUSED', False),
        ('xss.caatestsuite.com', 'Tests rejection when issue property has HTML and JS', False),
    ])
    # fmt: on
    def api_should_return_is_valid_false_for_all_tests_in_do_not_issue_caa_test_suite(
        self, api_client, domain_or_ip_target, purpose_of_test, is_wildcard_domain
    ):
        print(f"Running test for {domain_or_ip_target} ({purpose_of_test})")
        if is_wildcard_domain:
            domain_or_ip_target = "*." + domain_or_ip_target
        request = MpicCaaRequest(
            domain_or_ip_target=domain_or_ip_target,
            orchestration_parameters=MpicRequestOrchestrationParameters(perspective_count=3, quorum_count=2),
            caa_check_parameters=CaaCheckParameters(
                certificate_type=CertificateType.TLS_SERVER, caa_domains=["example.com"]
            ),
        )
        response = api_client.post(MPIC_REQUEST_PATH, json.dumps(request.model_dump()))
        mpic_response = self.mpic_response_adapter.validate_json(response.text)
        assert mpic_response.is_valid is False

    # fmt: off
    # NOTE: Open MPIC AWS-Lambda-Python currently is not able to communicate with an IPv6 only nameserver.
    # This case is handled in a compliant manner as it is treated as a lookup failure.
    # The test for proper communication with an IPv6 nameserver can be enabled with the following additional parameter to the list below.
    # ('ipv6only.caatestsuite.com', 'Tests handling of record at IPv6-only authoritative name server', False),
    # fmt: off
    @pytest.mark.parametrize('domain_or_ip_target, purpose_of_test, is_wildcard_domain', [
        ('deny.basic.caatestsuite.com', 'Tests handling of 0 issue "caatestsuite.com"', False),
        ('uppercase-deny.basic.caatestsuite.com', 'Tests handling of uppercase issue tag (0 ISSUE "caatestsuite.com")', False),
        ('mixedcase-deny.basic.caatestsuite.com', 'Tests handling of mixed case issue tag (0 IsSuE "caatestsuite.com")', False),
        ('big.basic.caatestsuite.com', 'Tests handling of gigantic (1001) CAA record set (0 issue "caatestsuite.com")', False),
        ('sub1.deny.basic.caatestsuite.com', 'Tests basic tree climbing when CAA record is at parent domain', False),
        ('sub2.sub1.deny.basic.caatestsuite.com', 'Tests tree climbing when CAA record is at grandparent domain', False),
        ('deny.basic.caatestsuite.com', 'Tests handling of issue property for a wildcard domain', True),
        ('deny-wild.basic.caatestsuite.com', 'Tests handling of issuewild for a wildcard domain', True),
        ('cname-deny.basic.caatestsuite.com', 'Tests handling of CNAME, where CAA record is at CNAME target', False),
        ('cname-cname-deny.basic.caatestsuite.com', 'Tests handling of CNAME chain, where CAA record is at ultimate target', False),
        ('sub1.cname-deny.basic.caatestsuite.com', 'Tests handling of CNAME, where parent is CNAME and CAA record is at target', False),
        ('permit.basic.caatestsuite.com', 'Tests acceptance when name contains a permissible CAA record set', False),
        ('deny.permit.basic.caatestsuite.com', 'Tests acceptance on a CAA record set', False),
    ])
    # fmt: on
    def api_should_return_is_valid_true_for_valid_tests_in_caa_test_suite_when_caa_domain_is_caatestsuite_com(
        self, api_client, domain_or_ip_target, purpose_of_test, is_wildcard_domain
    ):
        print(f"Running test for {domain_or_ip_target} ({purpose_of_test})")
        if is_wildcard_domain:
            domain_or_ip_target = "*." + domain_or_ip_target
        request = MpicCaaRequest(
            domain_or_ip_target=domain_or_ip_target,
            orchestration_parameters=MpicRequestOrchestrationParameters(perspective_count=3, quorum_count=2),
            caa_check_parameters=CaaCheckParameters(
                certificate_type=CertificateType.TLS_SERVER, caa_domains=["caatestsuite.com", "example.com"]
            ),
        )
        response = api_client.post(MPIC_REQUEST_PATH, json.dumps(request.model_dump()))
        mpic_response = self.mpic_response_adapter.validate_json(response.text)
        assert mpic_response.is_valid is True

<<<<<<< HEAD
    @pytest.mark.skip(reason="Behavior not required in RFC 8659")
    # fmt: off
=======
    # fmt: off
    @pytest.mark.skip(reason='Behavior not required in RFC 8659')
>>>>>>> c85eeb10
    @pytest.mark.parametrize('domain_or_ip_target, purpose_of_test', [
        ('dname-deny.basic.caatestsuite.com', 'Tests handling of a DNAME when CAA record exists at DNAME target'),
        ('cname-deny-sub.basic.caatestsuite.com', 'Tests handling of a CNAME when CAA record exists at parent of CNAME target')
    ])
    # fmt: on
    def api_should_return_is_valid_false_for_do_not_issue_caa_test_suite_for_rfc_6844(
        self, api_client, domain_or_ip_target, purpose_of_test
    ):
        print(f"Running test for {domain_or_ip_target} ({purpose_of_test})")
        request = MpicCaaRequest(
            domain_or_ip_target=domain_or_ip_target,
            orchestration_parameters=MpicRequestOrchestrationParameters(perspective_count=3, quorum_count=2),
            caa_check_parameters=CaaCheckParameters(
                certificate_type=CertificateType.TLS_SERVER, caa_domains=["example.com"]
            ),
        )
        response = api_client.post(MPIC_REQUEST_PATH, json.dumps(request.model_dump()))
        mpic_response = self.mpic_response_adapter.validate_json(response.text)
        assert mpic_response.is_valid is False

    # fmt: off
    @pytest.mark.parametrize('domain_or_ip_target, purpose_of_test', [
        ('dns-01.integration-testing.open-mpic.org', 'Standard proper dns-01 test'),
        ('dns-01-multi.integration-testing.open-mpic.org', 'Proper dns-01 test with multiple TXT records'),
        ('dns-01-cname.integration-testing.open-mpic.org', 'Proper dns-01 test with CNAME')
    ])
    # fmt: on
    def api_should_return_200_given_valid_dns_01_validation(self, api_client, domain_or_ip_target, purpose_of_test):
        print(f"Running test for {domain_or_ip_target} ({purpose_of_test})")
        request = MpicDcvRequest(
            domain_or_ip_target=domain_or_ip_target,
            orchestration_parameters=MpicRequestOrchestrationParameters(perspective_count=3, quorum_count=2),
            dcv_check_parameters=DcvCheckParameters(
                validation_details=DcvAcmeDns01ValidationDetails(
                    key_authorization="7FwkJPsKf-TH54wu4eiIFA3nhzYaevsL7953ihy-tpo"
                )
            ),
        )

        print("\nRequest:\n", json.dumps(request.model_dump(), indent=4))  # pretty print request body
        response = api_client.post(MPIC_REQUEST_PATH, json.dumps(request.model_dump()))
        assert response.status_code == 200
        mpic_response = self.mpic_response_adapter.validate_json(response.text)

        assert mpic_response.is_valid is True

    # fmt: off
    @pytest.mark.parametrize('domain_or_ip_target, purpose_of_test', [
        ('dns-01-leading-whitespace.integration-testing.open-mpic.org', 'leading whitespace'),
        ('dns-01-trailing-whitespace.integration-testing.open-mpic.org', 'trailing'),
        ('dns-01-nxdomain.integration-testing.open-mpic.org', 'NXDOMAIN')
    ])
    # fmt: on
    def api_should_return_200_is_valid_false_given_invalid_dns_01_validation(
        self, api_client, domain_or_ip_target, purpose_of_test
    ):
        print(f"Running test for {domain_or_ip_target} ({purpose_of_test})")
        request = MpicDcvRequest(
            domain_or_ip_target=domain_or_ip_target,
            orchestration_parameters=MpicRequestOrchestrationParameters(perspective_count=3, quorum_count=2),
            dcv_check_parameters=DcvCheckParameters(
                validation_details=DcvAcmeDns01ValidationDetails(
                    key_authorization="7FwkJPsKf-TH54wu4eiIFA3nhzYaevsL7953ihy-tpo"
                )
            ),
        )

        print("\nRequest:\n", json.dumps(request.model_dump(), indent=4))  # pretty print request body
        response = api_client.post(MPIC_REQUEST_PATH, json.dumps(request.model_dump()))
        assert response.status_code == 200
        mpic_response = self.mpic_response_adapter.validate_json(response.text)

<<<<<<< HEAD
        assert mpic_response.is_valid is False

    # fmt: off
    @pytest.mark.parametrize('domain_or_ip_target, purpose_of_test, token, key_authorization', [
        ('integration-testing.open-mpic.org', 'Standard http-01 test', "evaGxfADs6pSRb2LAv9IZf17Dt3juxGJ-PCt92wr-oA", "evaGxfADs6pSRb2LAv9IZf17Dt3juxGJ-PCt92wr-oA.NzbLsXh8uDCcd-6MNwXF4W_7noWXFZAfHkxZsRGC9Xs"),
        ('integration-testing.open-mpic.org', 'Redirect 302 http-01 test', "evaGxfADs6pSRb2LAv9IZf17Dt3juxGJ-PCt92wr-oB", "evaGxfADs6pSRb2LAv9IZf17Dt3juxGJ-PCt92wr-oA.NzbLsXh8uDCcd-6MNwXF4W_7noWXFZAfHkxZsRGC9Xs")
    ])
    # fmt: on
    def api_should_return_200_given_valid_http_01_validation(
        self, api_client, domain_or_ip_target, purpose_of_test, token, key_authorization
    ):
        print(f"Running test for {domain_or_ip_target} ({purpose_of_test})")
        request = MpicDcvRequest(
            domain_or_ip_target=domain_or_ip_target,
            orchestration_parameters=MpicRequestOrchestrationParameters(perspective_count=3, quorum_count=2),
            dcv_check_parameters=DcvCheckParameters(
                validation_details=DcvAcmeHttp01ValidationDetails(key_authorization=key_authorization, token=token)
            ),
        )
        print("\nRequest:\n", json.dumps(request.model_dump(), indent=4))  # pretty print request body
        response = api_client.post(MPIC_REQUEST_PATH, json.dumps(request.model_dump()))
        assert response.status_code == 200
        mpic_response = self.mpic_response_adapter.validate_json(response.text)

        assert mpic_response.is_valid is True

    # fmt: off
    @pytest.mark.parametrize('domain_or_ip_target, purpose_of_test, token, key_authorization', [
        ('integration-testing.open-mpic.org', 'Failed http-01 test', "evaGxfADs6pSRb2LAv9IZf17Dt3juxGJ-PCt92wr-oA", "evaGxfADs6pSRb2LAv9IZf17Dt3juxGJ-PCt92wr-oA.NzbLsXh8uDCcd-6MNwXF4W_7noWXFZAfHkxZsRGC9Xa"),
        ('integration-testing.open-mpic.org', 'Failed 302 http-01 test', "evaGxfADs6pSRb2LAv9IZf17Dt3juxGJ-PCt92wr-oB", "evaGxfADs6pSRb2LAv9IZf17Dt3juxGJ-PCt92wr-oA.NzbLsXh8uDCcd-6MNwXF4W_7noWXFZAfHkxZsRGC9Xa")
    ])
    # fmt: on
    def api_should_return_200_given_invalid_http_01_validation(
        self, api_client, domain_or_ip_target, purpose_of_test, token, key_authorization
    ):
        print(f"Running test for {domain_or_ip_target} ({purpose_of_test})")
        request = MpicDcvRequest(
            domain_or_ip_target=domain_or_ip_target,
            orchestration_parameters=MpicRequestOrchestrationParameters(perspective_count=3, quorum_count=2),
            dcv_check_parameters=DcvCheckParameters(
                validation_details=DcvAcmeHttp01ValidationDetails(key_authorization=key_authorization, token=token)
            ),
        )
        print("\nRequest:\n", json.dumps(request.model_dump(), indent=4))  # pretty print request body
        response = api_client.post(MPIC_REQUEST_PATH, json.dumps(request.model_dump()))
        assert response.status_code == 200
        mpic_response = self.mpic_response_adapter.validate_json(response.text)

        assert mpic_response.is_valid is False

    # fmt: off
    @pytest.mark.parametrize('domain_or_ip_target, purpose_of_test, http_token_path, challenge_value', [
        ('integration-testing.open-mpic.org', 'Valid website change v2 challenge', 'validation-doc.txt', 'test-validation'),
        ('integration-testing.open-mpic.org', 'Valid 302 website change v2 challenge', 'validation-doc-redirect.txt', "test-validation-redirect")
    ])
    # fmt: on
    def api_should_return_200_given_valid_website_change_validation(
        self, api_client, domain_or_ip_target, purpose_of_test, http_token_path, challenge_value
    ):
        print(f"Running test for {domain_or_ip_target} ({purpose_of_test})")
        request = MpicDcvRequest(
            domain_or_ip_target=domain_or_ip_target,
            orchestration_parameters=MpicRequestOrchestrationParameters(perspective_count=3, quorum_count=2),
            dcv_check_parameters=DcvCheckParameters(
                validation_details=DcvWebsiteChangeValidationDetails(
                    http_token_path=http_token_path, challenge_value=challenge_value
                )
            ),
        )
        print("\nRequest:\n", json.dumps(request.model_dump(), indent=4))  # pretty print request body
        response = api_client.post(MPIC_REQUEST_PATH, json.dumps(request.model_dump()))
        assert response.status_code == 200
        mpic_response = self.mpic_response_adapter.validate_json(response.text)

        assert mpic_response.is_valid is True

    # fmt: off
=======
        assert mpic_response.is_valid is False

    # fmt: off
>>>>>>> c85eeb10
    @pytest.mark.parametrize('domain_or_ip_target, dns_record_type, challenge_value, purpose_of_test', [
        ('dns-change-txt.integration-testing.open-mpic.org', DnsRecordType.TXT, "1234567890abcdefg.", 'standard TXT dns change'),
        ('dns-change-cname.integration-testing.open-mpic.org', DnsRecordType.CNAME, "1234567890abcdefg.", 'standard CNAME dns change'),
        ('dns-change-caa.integration-testing.open-mpic.org', DnsRecordType.CAA, '0 dnschange "1234567890abcdefg."', 'standard CAA dns change'),
    ])
    # fmt: on
    def api_should_return_200_is_valid_true_given_valid_dns_change_validation(
        self, api_client, domain_or_ip_target, dns_record_type, challenge_value, purpose_of_test
    ):
        print(f"Running test for {domain_or_ip_target} ({purpose_of_test})")
        request = MpicDcvRequest(
            domain_or_ip_target=domain_or_ip_target,
            orchestration_parameters=MpicRequestOrchestrationParameters(perspective_count=3, quorum_count=2),
            dcv_check_parameters=DcvCheckParameters(
                validation_details=DcvDnsChangeValidationDetails(
                    challenge_value=challenge_value, dns_record_type=dns_record_type, dns_name_prefix=""
                )
            ),
        )

        print("\nRequest:\n", json.dumps(request.model_dump(), indent=4))  # pretty print request body
        response = api_client.post(MPIC_REQUEST_PATH, json.dumps(request.model_dump()))
        print("\nResponse:\n", json.dumps(json.loads(response.text), indent=4))  # pretty print request body
        assert response.status_code == 200
        mpic_response = self.mpic_response_adapter.validate_json(response.text)
        assert mpic_response.is_valid is True

    def api_should_return_200_and_failed_corroboration_given_failed_dcv_check(self, api_client):
        request = MpicDcvRequest(
            domain_or_ip_target="ifconfig.me",
            dcv_check_parameters=DcvCheckParameters(
                validation_details=DcvWebsiteChangeValidationDetails(http_token_path="/", challenge_value="test")
            ),
        )

        print("\nRequest:\n", json.dumps(request.model_dump(), indent=4))  # pretty print request body
        response = api_client.post(MPIC_REQUEST_PATH, json.dumps(request.model_dump()))
        assert response.status_code == 200
        response_body = json.loads(response.text)
        print("\nResponse:\n", json.dumps(response_body, indent=4))  # pretty print response body

    def api_should_return_400_given_invalid_orchestration_parameters_in_request(self, api_client):
        request = MpicCaaRequest(
            domain_or_ip_target="example.com",
            orchestration_parameters=MpicRequestOrchestrationParameters(
                perspective_count=3, quorum_count=5
            ),  # invalid quorum count
            caa_check_parameters=CaaCheckParameters(
                certificate_type=CertificateType.TLS_SERVER, caa_domains=["mozilla.com"]
            ),
        )

        print("\nRequest:\n", json.dumps(request.model_dump(), indent=4))  # pretty print request body
        response = api_client.post(MPIC_REQUEST_PATH, json.dumps(request.model_dump()))
        assert response.status_code == 400
        response_body = json.loads(response.text)
        print("\nResponse:\n", json.dumps(response_body, indent=4))  # pretty print response body
        assert response_body["error"] == MpicRequestValidationMessages.REQUEST_VALIDATION_FAILED.key
        assert any(
            issue["issue_type"] == MpicRequestValidationMessages.INVALID_QUORUM_COUNT.key
            for issue in response_body["validation_issues"]
        )

    def api_should_return_400_given_invalid_check_type_in_request(self, api_client):
        request = MpicCaaRequest(
            domain_or_ip_target="example.com",
            orchestration_parameters=MpicRequestOrchestrationParameters(perspective_count=3, quorum_count=2),
            caa_check_parameters=CaaCheckParameters(
                certificate_type=CertificateType.TLS_SERVER, caa_domains=["mozilla.com"]
            ),
        )
        request.check_type = "invalid_check_type"

        print("\nRequest:\n", json.dumps(request.model_dump(), indent=4))  # pretty print request body
        response = api_client.post(MPIC_REQUEST_PATH, json.dumps(request.model_dump()))
        assert response.status_code == 400
        response_body = json.loads(response.text)
        print("\nResponse:\n", json.dumps(response_body, indent=4))
        assert response_body["error"] == MpicRequestValidationMessages.REQUEST_VALIDATION_FAILED.key<|MERGE_RESOLUTION|>--- conflicted
+++ resolved
@@ -4,22 +4,6 @@
 
 from pydantic import TypeAdapter
 
-<<<<<<< HEAD
-from open_mpic_core.common_domain.check_parameters import (
-    CaaCheckParameters,
-    DcvWebsiteChangeValidationDetails,
-    DcvAcmeDns01ValidationDetails,
-    DcvAcmeHttp01ValidationDetails,
-    DcvDnsChangeValidationDetails,
-)
-from open_mpic_core.common_domain.check_parameters import DcvCheckParameters
-from open_mpic_core.common_domain.enum.certificate_type import CertificateType
-from open_mpic_core.common_domain.enum.check_type import CheckType
-from open_mpic_core.common_domain.enum.dns_record_type import DnsRecordType
-from open_mpic_core.mpic_coordinator.domain.mpic_request import MpicCaaRequest
-from open_mpic_core.mpic_coordinator.domain.mpic_request import MpicDcvRequest
-from open_mpic_core.mpic_coordinator.domain.mpic_orchestration_parameters import MpicRequestOrchestrationParameters
-=======
 from open_mpic_core import (
     CaaCheckParameters,
     DcvWebsiteChangeValidationDetails,
@@ -31,7 +15,7 @@
 from open_mpic_core import MpicCaaRequest, MpicDcvRequest, MpicResponse
 from open_mpic_core import MpicRequestOrchestrationParameters
 from open_mpic_core import MpicRequestValidationMessages
->>>>>>> c85eeb10
+from open_mpic_core import DcvAcmeHttp01ValidationParameters
 
 import testing_api_client
 
@@ -122,7 +106,6 @@
         mpic_response = self.mpic_response_adapter.validate_json(response.text)
         assert mpic_response.is_valid is False
 
-    # fmt: off
     # NOTE: Open MPIC AWS-Lambda-Python currently is not able to communicate with an IPv6 only nameserver.
     # This case is handled in a compliant manner as it is treated as a lookup failure.
     # The test for proper communication with an IPv6 nameserver can be enabled with the following additional parameter to the list below.
@@ -161,13 +144,8 @@
         mpic_response = self.mpic_response_adapter.validate_json(response.text)
         assert mpic_response.is_valid is True
 
-<<<<<<< HEAD
     @pytest.mark.skip(reason="Behavior not required in RFC 8659")
     # fmt: off
-=======
-    # fmt: off
-    @pytest.mark.skip(reason='Behavior not required in RFC 8659')
->>>>>>> c85eeb10
     @pytest.mark.parametrize('domain_or_ip_target, purpose_of_test', [
         ('dname-deny.basic.caatestsuite.com', 'Tests handling of a DNAME when CAA record exists at DNAME target'),
         ('cname-deny-sub.basic.caatestsuite.com', 'Tests handling of a CNAME when CAA record exists at parent of CNAME target')
@@ -240,7 +218,6 @@
         assert response.status_code == 200
         mpic_response = self.mpic_response_adapter.validate_json(response.text)
 
-<<<<<<< HEAD
         assert mpic_response.is_valid is False
 
     # fmt: off
@@ -256,9 +233,7 @@
         request = MpicDcvRequest(
             domain_or_ip_target=domain_or_ip_target,
             orchestration_parameters=MpicRequestOrchestrationParameters(perspective_count=3, quorum_count=2),
-            dcv_check_parameters=DcvCheckParameters(
-                validation_details=DcvAcmeHttp01ValidationDetails(key_authorization=key_authorization, token=token)
-            ),
+            dcv_check_parameters=DcvAcmeHttp01ValidationParameters(key_authorization=key_authorization, token=token)
         )
         print("\nRequest:\n", json.dumps(request.model_dump(), indent=4))  # pretty print request body
         response = api_client.post(MPIC_REQUEST_PATH, json.dumps(request.model_dump()))
@@ -281,9 +256,12 @@
             domain_or_ip_target=domain_or_ip_target,
             orchestration_parameters=MpicRequestOrchestrationParameters(perspective_count=3, quorum_count=2),
             dcv_check_parameters=DcvCheckParameters(
-                validation_details=DcvAcmeHttp01ValidationDetails(key_authorization=key_authorization, token=token)
-            ),
-        )
+                validation_details=DcvAcmeDns01ValidationDetails(
+                    key_authorization="7FwkJPsKf-TH54wu4eiIFA3nhzYaevsL7953ihy-tpo"
+                )
+            ),
+        )
+
         print("\nRequest:\n", json.dumps(request.model_dump(), indent=4))  # pretty print request body
         response = api_client.post(MPIC_REQUEST_PATH, json.dumps(request.model_dump()))
         assert response.status_code == 200
@@ -318,11 +296,6 @@
         assert mpic_response.is_valid is True
 
     # fmt: off
-=======
-        assert mpic_response.is_valid is False
-
-    # fmt: off
->>>>>>> c85eeb10
     @pytest.mark.parametrize('domain_or_ip_target, dns_record_type, challenge_value, purpose_of_test', [
         ('dns-change-txt.integration-testing.open-mpic.org', DnsRecordType.TXT, "1234567890abcdefg.", 'standard TXT dns change'),
         ('dns-change-cname.integration-testing.open-mpic.org', DnsRecordType.CNAME, "1234567890abcdefg.", 'standard CNAME dns change'),
