import os
import asyncio

from aws_lambda_powertools.utilities.parser import event_parser

from open_mpic_core import DcvCheckRequest, MpicDcvChecker
from open_mpic_core import get_logger

logger = get_logger(__name__)


class MpicDcvCheckerLambdaHandler:
    def __init__(self):
<<<<<<< HEAD
        self.log_level = os.environ['log_level'] if 'log_level' in os.environ else None
=======
        self.perspective_code = os.environ["AWS_REGION"]
        self.log_level = os.environ["log_level"] if "log_level" in os.environ else None
>>>>>>> c85eeb10

        self.logger = logger.getChild(self.__class__.__name__)
        if self.log_level:
            self.logger.setLevel(self.log_level)

<<<<<<< HEAD
        self.dcv_checker = MpicDcvChecker(reuse_http_client=False,
                                          log_level=self.logger.level)
=======
        self.dcv_checker = MpicDcvChecker(
            perspective_code=self.perspective_code, reuse_http_client=False, log_level=self.logger.level
        )
>>>>>>> c85eeb10

    def process_invocation(self, dcv_request: DcvCheckRequest):
        try:
            event_loop = asyncio.get_running_loop()
        except RuntimeError:
            # No running event loop, create a new one
            event_loop = asyncio.new_event_loop()
            asyncio.set_event_loop(event_loop)

        self.logger.debug("(debug log) Processing DCV check request: %s", dcv_request)
        print("(print) Processing DCV check request: %s", dcv_request)

        dcv_response = event_loop.run_until_complete(self.dcv_checker.check_dcv(dcv_request))
        status_code = 200
        if dcv_response.errors is not None and len(dcv_response.errors) > 0:
            if dcv_response.errors[0].error_type == "404":
                status_code = 404
            else:
                status_code = 500
        result = {
            "statusCode": status_code,
            "headers": {"Content-Type": "application/json"},
            "body": dcv_response.model_dump_json(),
        }
        return result


# Global instance for Lambda runtime
_handler = None


def get_handler() -> MpicDcvCheckerLambdaHandler:
    """
    Singleton pattern to avoid recreating the handler on every Lambda invocation
    """
    global _handler
    if _handler is None:
        _handler = MpicDcvCheckerLambdaHandler()
    return _handler


# noinspection PyUnusedLocal
# for now, we are not using context, but it is required by the lambda handler signature
@event_parser(model=DcvCheckRequest)
def lambda_handler(event: DcvCheckRequest, context):  # AWS Lambda entry point
    return get_handler().process_invocation(event)<|MERGE_RESOLUTION|>--- conflicted
+++ resolved
@@ -11,25 +11,13 @@
 
 class MpicDcvCheckerLambdaHandler:
     def __init__(self):
-<<<<<<< HEAD
-        self.log_level = os.environ['log_level'] if 'log_level' in os.environ else None
-=======
-        self.perspective_code = os.environ["AWS_REGION"]
         self.log_level = os.environ["log_level"] if "log_level" in os.environ else None
->>>>>>> c85eeb10
 
         self.logger = logger.getChild(self.__class__.__name__)
         if self.log_level:
             self.logger.setLevel(self.log_level)
 
-<<<<<<< HEAD
-        self.dcv_checker = MpicDcvChecker(reuse_http_client=False,
-                                          log_level=self.logger.level)
-=======
-        self.dcv_checker = MpicDcvChecker(
-            perspective_code=self.perspective_code, reuse_http_client=False, log_level=self.logger.level
-        )
->>>>>>> c85eeb10
+        self.dcv_checker = MpicDcvChecker(reuse_http_client=False, log_level=self.logger.level)
 
     def process_invocation(self, dcv_request: DcvCheckRequest):
         try:
